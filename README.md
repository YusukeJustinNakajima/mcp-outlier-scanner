# 🔍 MCP Outlier Scanner

<div align="center">
  
  [![Python](https://img.shields.io/badge/Python-3.8%2B-blue.svg?style=for-the-badge&logo=python)](https://www.python.org/)
  [![License](https://img.shields.io/badge/License-MIT-green.svg?style=for-the-badge)](LICENSE)
  [![Security](https://img.shields.io/badge/Security-Tool-red.svg?style=for-the-badge&logo=security)](https://github.com/YusukeJustinNakajima/mcp-outlier-scanner)
  
  <h3>🛡️ A robust security tool for detecting malicious or misplaced tools in MCP servers using hybrid AI 🤖</h3>
  
</div>

---

## 🚨 Why This Tool is Necessary

<<<<<<< HEAD
### ❌ The Problem with Existing Approaches
=======
<img width="1510" height="696" alt="image" src="https://github.com/user-attachments/assets/661ec30b-4812-45f0-afcb-8014e6576d33" />


## ⚡ Why This Tool is Necessary
>>>>>>> 60a26b27

<table>
<tr>
<td width="50%">

#### 1️⃣ **Single-Server Analysis Limitations**
- 📍 Most scanners only analyze within single server context
- 🎭 Attackers easily craft legitimate-looking descriptions
- ❌ No cross-server validation
- 🦹‍♂️ Malicious tools hide by mimicking patterns

</td>
<td width="50%">

#### 2️⃣ **LLM-Only Detection Vulnerabilities**
- 🎯 Vulnerable to adversarial prompt engineering
- 🤖 Attackers can deceive LLMs with crafted descriptions
- 📐 Lacks mathematical rigor of embeddings
- ⚠️ No fallback when LLMs are fooled

</td>
</tr>
</table>

### ✅ Our Solution: Hybrid Detection Approach

<div align="center">

```mermaid
graph LR
    A[🔍 Tool Analysis] --> B[📊 Embedding Analysis]
    A --> C[🤖 LLM Analysis]
    B --> D[🔄 Cross-Server Check]
    C --> D
    D --> E[⚡ Maximum Score]
    E --> F[🎯 Detection Result]
```

</div>

| Feature | Description |
|---------|-------------|
| **🧮 Embedding-based** | Mathematical similarity detection that's hard to fool |
| **🧠 LLM-based** | Semantic understanding for nuanced detection |
| **🔄 Cross-server** | Identifies tools that belong in different servers |
| **📈 Maximum score** | Takes the highest detection score from all methods |

---

## ✨ Features

<div align="center">

| Feature | Description |
|:-------:|:------------|
| 🔍 **Dual Detection** | Combines embedding and LLM analysis |
| 🔄 **Cross-Server Analysis** | Detects misplaced tools across servers |
| 🎯 **Consistency Checking** | Validates descriptions against context |
| ⚡ **Async Scanning** | Fast, concurrent server scanning |
| 🛡️ **FP Warnings** | Alerts on method disagreements |
| 📊 **Multiple Formats** | Text and JSON output options |
| 🔧 **Flexible Config** | Works with or without LLM |

</div>

---

## 🚀 Installation

```bash
# 📥 Clone the repository
git clone https://github.com/YusukeJustinNakajima/mcp-outlier-scanner.git
cd mcp-outlier-scanner

# 📦 Install dependencies
pip install -r requirements.txt
```

### 📋 Requirements

- ✅ **Python 3.8+**
- ✅ **Claude Desktop** with configured MCP servers
- 💡 **Optional:** OpenAI API key for LLM-enhanced detection

---

## 📖 Usage

### 🎯 Basic Usage

```bash
# 🔍 Scan with default methods (consistency + cross-server)
python mcp_scanner.py

# 🤖 Enable LLM-enhanced detection
python mcp_scanner.py --use-ai

# 🎯 Use specific detection method
python mcp_scanner.py --methods consistency
```

### 🚀 Advanced Usage

```bash
# 🔑 Set API key via environment variable
export OPENAI_API_KEY=your-api-key
python mcp_scanner.py --use-ai

# 💾 Save results to JSON file
python mcp_scanner.py --output json --save results.json

# 🐛 Debug mode with detailed output
python mcp_scanner.py --debug --use-ai

# ⏱️ Custom timeout for slow servers
python mcp_scanner.py --timeout 60
```

### ⚙️ Command Line Options

| Option | Description |
|--------|-------------|
| `--config PATH` | Path to Claude Desktop config file |
| `--timeout SEC` | Timeout for server scanning (default: 30) |
| `--use-ai` | Enable AI/LLM for enhanced detection |
| `--api-key KEY` | OpenAI API key for LLM detection |
| `--output {text,json}` | Output format (default: text) |
| `--save FILE` | Save report to specified file |
| `--debug` | Enable debug output |
| `--methods METHOD` | Detection methods: consistency, cross-server, multi, ai |

---

## 🔬 Detection Methods

### 1️⃣ Consistency Check
<table>
<tr>
<td>

**🧮 Embedding Analysis**
- Measures semantic alignment
- Tool name vs description
- Server context validation

</td>
<td>

**🤖 LLM Analysis**
- Evaluates tool consistency
- Server purpose matching
- Pattern analysis

</td>
<td>

**⚡ Hybrid Scoring**
- Maximum of both methods
- Catches evasion attempts
- Robust detection

</td>
</tr>
</table>

### 2️⃣ Cross-Server Analysis
<table>
<tr>
<td>

**🧮 Embedding Analysis**
- Vector similarity comparison
- Cross-server validation
- Mathematical rigor

</td>
<td>

**🤖 LLM Analysis**
- Semantic understanding
- Best-fit server detection
- Context awareness

</td>
<td>

**🚨 Critical Features**
- Finds cross-server attacks(tool shadowing)
- Maximum score principle

</td>
</tr>
</table>

---

## 📊 Output Format

### 📝 Text Output (Default)
```ansi
[DEVIATION] suspicious_tool (from mcp-server)
  Confidence: 85.00%
  Reason:
    📊 Detection Scores - Embedding: 0.60, LLM: 0.85 (Max: 0.85)
    🔍 Embedding Analysis:
      • Tool description has weak semantic alignment with its context
    🤖 LLM Analysis:
      • Poor alignment with server purpose (score: 0.25)
      • Much better fit with 'other-server' (LLM: 0.90 vs 0.25, diff: +0.65)
  ⚠️  HIGH RISK: Review this tool immediately
  Recommendation: Investigate why this tool exists in the mcp-server server
```

### 📋 JSON Output
```json
{
  "scan_timestamp": "2024-01-20T10:30:00",
  "summary": {
    "total_servers": 5,
    "successful_scans": 5,
    "total_tools": 47,
    "deviations_found": 2
  },
  "deviations": [...]
}
```

---

## 🏗️ Architecture

```
mcp-outlier-scanner/
├── 🎯 mcp_scanner.py              # Main entry point
├── 📊 models.py                   # Data models
├── ⚙️  config_loader.py           # Configuration handling
├── 📡 server_scanner.py           # MCP server communication
├── 🎮 detector_manager.py         # Detection orchestration
├── 📝 report_generator.py         # Output formatting
├── 🔧 utils.py                    # Utilities
└── 🔍 detectors/
    ├── 🏗️  base_detector.py       # Base detector class
    ├── 🎯 consistency_detector.py # Consistency checking
    └── 🔄 crossserver_detector.py # Cross-server analysis
```

---

## 🤝 Contributing

<div align="center">

**Contributions are welcome! Please feel free to submit a Pull Request.**

</div>

### 👨‍💻 Development Setup

```bash
# 📥 Clone repository
git clone https://github.com/YusukeJustinNakajima/mcp-outlier-scanner.git
cd mcp-outlier-scanner

# 🐍 Create virtual environment
python -m venv venv
source venv/bin/activate  # On Windows: venv\Scripts\activate

# 📦 Install dependencies
pip install -r requirements.txt
```

---

## 📄 License

<div align="center">

**MIT License** - see [LICENSE](LICENSE) file for details

</div>

---

<div align="center">

**⚠️ Note**: This tool is designed for defensive security purposes. Always ensure you have permission before scanning MCP servers.

<br>

Made with ❤️ for MCP Security

</div><|MERGE_RESOLUTION|>--- conflicted
+++ resolved
@@ -1,31 +1,14 @@
 # 🔍 MCP Outlier Scanner
 
-<div align="center">
-  
-  [![Python](https://img.shields.io/badge/Python-3.8%2B-blue.svg?style=for-the-badge&logo=python)](https://www.python.org/)
-  [![License](https://img.shields.io/badge/License-MIT-green.svg?style=for-the-badge)](LICENSE)
-  [![Security](https://img.shields.io/badge/Security-Tool-red.svg?style=for-the-badge&logo=security)](https://github.com/YusukeJustinNakajima/mcp-outlier-scanner)
-  
-  <h3>🛡️ A robust security tool for detecting malicious or misplaced tools in MCP servers using hybrid AI 🤖</h3>
-  
-</div>
+[![Python](https://img.shields.io/badge/Python-3.8%2B-blue.svg?style=for-the-badge&logo=python)](https://www.python.org/)
+[![License](https://img.shields.io/badge/License-MIT-green.svg?style=for-the-badge)](LICENSE)
+[![Security](https://img.shields.io/badge/Security-Tool-red.svg?style=for-the-badge&logo=security)](https://github.com/YusukeJustinNakajima/mcp-outlier-scanner)
 
----
+🛡️ **A robust security tool for detecting malicious or misplaced tools in MCP servers using hybrid AI** 🤖
 
 ## 🚨 Why This Tool is Necessary
 
-<<<<<<< HEAD
 ### ❌ The Problem with Existing Approaches
-=======
-<img width="1510" height="696" alt="image" src="https://github.com/user-attachments/assets/661ec30b-4812-45f0-afcb-8014e6576d33" />
-
-
-## ⚡ Why This Tool is Necessary
->>>>>>> 60a26b27
-
-<table>
-<tr>
-<td width="50%">
 
 #### 1️⃣ **Single-Server Analysis Limitations**
 - 📍 Most scanners only analyze within single server context
@@ -33,34 +16,13 @@
 - ❌ No cross-server validation
 - 🦹‍♂️ Malicious tools hide by mimicking patterns
 
-</td>
-<td width="50%">
-
 #### 2️⃣ **LLM-Only Detection Vulnerabilities**
 - 🎯 Vulnerable to adversarial prompt engineering
 - 🤖 Attackers can deceive LLMs with crafted descriptions
 - 📐 Lacks mathematical rigor of embeddings
 - ⚠️ No fallback when LLMs are fooled
 
-</td>
-</tr>
-</table>
-
 ### ✅ Our Solution: Hybrid Detection Approach
-
-<div align="center">
-
-```mermaid
-graph LR
-    A[🔍 Tool Analysis] --> B[📊 Embedding Analysis]
-    A --> C[🤖 LLM Analysis]
-    B --> D[🔄 Cross-Server Check]
-    C --> D
-    D --> E[⚡ Maximum Score]
-    E --> F[🎯 Detection Result]
-```
-
-</div>
 
 | Feature | Description |
 |---------|-------------|
@@ -69,25 +31,15 @@
 | **🔄 Cross-server** | Identifies tools that belong in different servers |
 | **📈 Maximum score** | Takes the highest detection score from all methods |
 
----
-
 ## ✨ Features
 
-<div align="center">
-
-| Feature | Description |
-|:-------:|:------------|
-| 🔍 **Dual Detection** | Combines embedding and LLM analysis |
-| 🔄 **Cross-Server Analysis** | Detects misplaced tools across servers |
-| 🎯 **Consistency Checking** | Validates descriptions against context |
-| ⚡ **Async Scanning** | Fast, concurrent server scanning |
-| 🛡️ **FP Warnings** | Alerts on method disagreements |
-| 📊 **Multiple Formats** | Text and JSON output options |
-| 🔧 **Flexible Config** | Works with or without LLM |
-
-</div>
-
----
+- 🔍 **Dual Detection Methods**: Combines embedding and LLM analysis for each check
+- 🔄 **Cross-Server Analysis**: Detects tools that semantically belong to different servers
+- 🎯 **Consistency Checking**: Validates tool descriptions against server context
+- ⚡ **Async Scanning**: Fast, concurrent scanning of multiple MCP servers
+- 🛡️ **False Positive Warnings**: Alerts when detection methods disagree significantly
+- 📊 **Multiple Output Formats**: Text and JSON output options
+- 🔧 **Flexible Configuration**: Works with or without LLM support
 
 ## 🚀 Installation
 
@@ -105,8 +57,6 @@
 - ✅ **Python 3.8+**
 - ✅ **Claude Desktop** with configured MCP servers
 - 💡 **Optional:** OpenAI API key for LLM-enhanced detection
-
----
 
 ## 📖 Usage
 
@@ -153,75 +103,24 @@
 | `--debug` | Enable debug output |
 | `--methods METHOD` | Detection methods: consistency, cross-server, multi, ai |
 
----
-
 ## 🔬 Detection Methods
 
 ### 1️⃣ Consistency Check
-<table>
-<tr>
-<td>
-
-**🧮 Embedding Analysis**
-- Measures semantic alignment
-- Tool name vs description
-- Server context validation
-
-</td>
-<td>
-
-**🤖 LLM Analysis**
-- Evaluates tool consistency
-- Server purpose matching
-- Pattern analysis
-
-</td>
-<td>
-
-**⚡ Hybrid Scoring**
-- Maximum of both methods
-- Catches evasion attempts
-- Robust detection
-
-</td>
-</tr>
-</table>
+- **🧮 Embedding Analysis**: Measures semantic alignment between tool name, description, and server context
+- **🤖 LLM Analysis**: Evaluates tool consistency with server purpose and patterns
+- **⚡ Hybrid Scoring**: Takes maximum of both methods to catch evasion attempts
 
 ### 2️⃣ Cross-Server Analysis
-<table>
-<tr>
-<td>
-
-**🧮 Embedding Analysis**
-- Vector similarity comparison
-- Cross-server validation
-- Mathematical rigor
-
-</td>
-<td>
-
-**🤖 LLM Analysis**
-- Semantic understanding
-- Best-fit server detection
-- Context awareness
-
-</td>
-<td>
-
-**🚨 Critical Features**
-- Finds cross-server attacks(tool shadowing)
-- Maximum score principle
-
-</td>
-</tr>
-</table>
-
----
+- **🧮 Embedding Analysis**: Compares tool similarity across all servers using vector embeddings
+- **🤖 LLM Analysis**: Determines best-fitting server using semantic understanding
+- **🚨 Detects**: Tools accidentally or maliciously placed in wrong servers
+- **💀 Critical Feature**: Identifies tools that might manipulate or modify tools in other servers
+- **⚡ Hybrid Scoring**: Maximum score from embedding and LLM ensures robust detection even if one method is bypassed
 
 ## 📊 Output Format
 
 ### 📝 Text Output (Default)
-```ansi
+```
 [DEVIATION] suspicious_tool (from mcp-server)
   Confidence: 85.00%
   Reason:
@@ -249,8 +148,6 @@
 }
 ```
 
----
-
 ## 🏗️ Architecture
 
 ```
@@ -268,15 +165,9 @@
     └── 🔄 crossserver_detector.py # Cross-server analysis
 ```
 
----
-
 ## 🤝 Contributing
 
-<div align="center">
-
 **Contributions are welcome! Please feel free to submit a Pull Request.**
-
-</div>
 
 ### 👨‍💻 Development Setup
 
@@ -293,24 +184,12 @@
 pip install -r requirements.txt
 ```
 
----
-
 ## 📄 License
-
-<div align="center">
 
 **MIT License** - see [LICENSE](LICENSE) file for details
 
-</div>
-
 ---
-
-<div align="center">
 
 **⚠️ Note**: This tool is designed for defensive security purposes. Always ensure you have permission before scanning MCP servers.
 
-<br>
-
-Made with ❤️ for MCP Security
-
-</div>+Made with ❤️ for MCP Security